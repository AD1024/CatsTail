--- conflicted
+++ resolved
@@ -139,7 +139,6 @@
     ];
 }
 
-<<<<<<< HEAD
 fn compute_lift_cond(
     egraph: &mut EGraph<Mio, MioAnalysis>,
     c: Id,
@@ -223,8 +222,6 @@
     return None;
 }
 
-pub fn lift_ite_cond() -> Vec<RW> {
-=======
 /// If a stateful elaboration is a conditional
 /// assignment, and the condition is in the form of
 ///         ?x = ?y, ?x != ?y, ?x < ?y, etc
@@ -232,7 +229,6 @@
 /// stateful reads to another stateful variable; otherwise the computations
 /// cannot be mapped onto a single stateful alu.
 pub fn lift_ite_compare() -> Vec<RW> {
->>>>>>> 99e75aec
     struct IteToGIteApplier {
         keys: &'static str,
         actions: &'static str,
@@ -268,15 +264,11 @@
                     assert_eq!(MioAnalysis::elaborations(egraph, *elab).len(), 1);
                     let comp_id = MioAnalysis::unwrap_elaborator(egraph, *elab);
                     let evar = MioAnalysis::get_single_elaboration(egraph, *elab);
-<<<<<<< HEAD
                     if !MioAnalysis::has_stateful_elaboration(egraph, *elab)
                         && MioAnalysis::stateful_read_count(egraph, *elab) <= 1
                     {
                         continue;
                     }
-=======
-                    // if there is at most one read/write, we can leave it as is
->>>>>>> 99e75aec
                     if MioAnalysis::elaborations(egraph, *elab)
                         .union(&MioAnalysis::stateful_reads(egraph, *elab))
                         .count()
@@ -287,7 +279,6 @@
                     for node in egraph[comp_id].nodes.clone() {
                         match node {
                             Mio::Ite([c, ib, rb]) => {
-<<<<<<< HEAD
                                 if let Some((var_name, new_comp, compute_phv)) =
                                     compute_lift_cond(egraph, c, ib, rb)
                                 {
@@ -474,88 +465,6 @@
                                                 expr_map.insert(rb_c, new_comp);
                                                 break 'outter_loop;
                                             }
-=======
-                                if MioAnalysis::read_set(egraph, c).len() == 0 {
-                                    continue;
-                                }
-                                let ib_stateful_rd = MioAnalysis::stateful_reads(egraph, ib);
-                                let rb_stateful_rd = MioAnalysis::stateful_reads(egraph, rb);
-                                let compute_rd = ib_stateful_rd
-                                    .union(&rb_stateful_rd)
-                                    .cloned()
-                                    .collect::<HashSet<_>>();
-                                for compare_node in egraph[c].nodes.clone() {
-                                    match compare_node {
-                                        Mio::Lt([lhs, rhs])
-                                        | Mio::Gt([lhs, rhs])
-                                        | Mio::Le([lhs, rhs])
-                                        | Mio::Ge([lhs, rhs])
-                                        | Mio::Eq([lhs, rhs])
-                                        | Mio::Neq([lhs, rhs]) => {
-                                            let (var_name, new_comp, compute_phv) =
-                                                // comsider ?c to be (?op lhs rhs)
-                                                // we can lift lhs or rhs to some new phv field
-                                                // if it only involves with 1 stateful read
-                                                if MioAnalysis::stateful_read_count(egraph, lhs)
-                                                    == 1 && MioAnalysis::stateful_reads(egraph, lhs).intersection(MioAnalysis::elaborations(egraph, *elab)).count() == 0
-                                                {
-                                                    // if the computation depends on some global variables
-                                                    // that is also required by lhs or rhs, then we cannot
-                                                    // lift it (read then write to the same global variable has to be atomic)
-                                                    if MioAnalysis::stateful_reads(egraph, lhs)
-                                                        .intersection(&compute_rd)
-                                                        .count()
-                                                        > 0
-                                                    {
-                                                        continue;
-                                                    }
-                                                    let new_phv_field = egraph.analysis.new_var(
-                                                        MioAnalysis::get_type(egraph, lhs),
-                                                        lhs.to_string(),
-                                                    );
-                                                    let phv_id = egraph
-                                                        .add(Mio::Symbol(new_phv_field.clone()));
-                                                    (
-                                                        new_phv_field,
-                                                        MioAnalysis::add_expr(egraph, &MioAnalysis::get_operator_repr(&compare_node), vec![phv_id, rhs]),
-                                                        lhs,
-                                                    )
-                                                } else if MioAnalysis::stateful_read_count(
-                                                    egraph, rhs,
-                                                ) == 1 && MioAnalysis::stateful_reads(egraph, rhs).intersection(MioAnalysis::elaborations(egraph, *elab)).count() == 0
-                                                {
-                                                    if MioAnalysis::stateful_reads(egraph, rhs)
-                                                        .intersection(&compute_rd)
-                                                        .count()
-                                                        > 0
-                                                    {
-                                                        continue;
-                                                    }
-                                                    let new_phv_field = egraph.analysis.new_var(
-                                                        MioAnalysis::get_type(egraph, rhs),
-                                                        rhs.to_string(),
-                                                    );
-                                                    let phv_id = egraph
-                                                        .add(Mio::Symbol(new_phv_field.clone()));
-                                                    (
-                                                        new_phv_field,
-                                                        MioAnalysis::add_expr(egraph, &MioAnalysis::get_operator_repr(&compare_node), vec![lhs, phv_id]),
-                                                        rhs,
-                                                    )
-                                                } else {
-                                                    continue;
-                                                };
-                                            let new_ite = egraph.add(Mio::Ite([new_comp, ib, rb]));
-                                            subsplit.push((var_name, compute_phv));
-                                            split_reads.extend(MioAnalysis::stateful_reads(
-                                                egraph,
-                                                compute_phv,
-                                            ));
-                                            subremain.push((evar.clone(), new_ite));
-                                            fixed.insert(*elab);
-                                            expr_map.insert(c, new_comp);
-                                            break;
->>>>>>> 99e75aec
                                         }
                                         _ => {}
                                     }
